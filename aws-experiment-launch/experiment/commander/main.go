--- conflicted
+++ resolved
@@ -126,7 +126,6 @@
 	// read response
 	buff := make([]byte, 1024)
 	if n, err := conn.Read(buff); err == nil {
-<<<<<<< HEAD
 		received := string(buff[:n])
 		// log.Printf("Receive from %s: %s", addr, buff[:n])
 		if strings.Contains(received, "Failed") {
@@ -134,12 +133,6 @@
 		} else {
 			return 1
 		}
-	} else {
-		return 0
-=======
-		log.Printf("Receive from %s: %s", addr, buff[:n])
-		return 1
->>>>>>> a27a6c7a
 	}
 	return 0
 }
