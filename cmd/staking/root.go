package main

import (
	"bytes"
	"encoding/json"
	"fmt"
	"io/ioutil"
	"math/big"
	"net/http"
	"os"
	"path"
	"strconv"

	"github.com/ethereum/go-ethereum/common"
	"github.com/ethereum/go-ethereum/common/hexutil"
	"github.com/ethereum/go-ethereum/rlp"
	"github.com/harmony-one/bls/ffi/go/bls"
	"github.com/harmony-one/harmony/accounts"
	"github.com/harmony-one/harmony/accounts/keystore"
	common2 "github.com/harmony-one/harmony/internal/common"
<<<<<<< HEAD
	numeric "github.com/harmony-one/harmony/numeric"
=======
	"github.com/harmony-one/harmony/numeric"
>>>>>>> 89804215
	"github.com/harmony-one/harmony/shard"
	staking "github.com/harmony-one/harmony/staking/types"
	"github.com/spf13/cobra"
)

const (
	keystoreDir = ".hmy/keystore"
	stakingRPC  = "hmy_sendRawStakingTransaction"
)

type staker struct{}

var (
	queryID       = 0
	s             = &staker{}
	localNetChain = big.NewInt(2)
	dAddr, _      = common2.Bech32ToAddress(testAccount)
)

const (
	// Harmony protocol assume beacon chain shard is only place to send
	// staking, later need to consider logic when beacon chain shard rotates
	stakingShard        = 0
	testAccount         = "one1a0x3d6xpmr6f8wsyaxd9v36pytvp48zckswvv9"
	testBLSPubKey       = "b9486167ab9087ab818dc4ce026edb5bf216863364c32e42df2af03c5ced1ad181e7d12f0e6dd5307a73b62247608611"
	testAccountPassword = ""
)

func (s *staker) run(cmd *cobra.Command, args []string) error {
	scryptN := keystore.StandardScryptN
	scryptP := keystore.StandardScryptP
	ks := keystore.NewKeyStore(keystoreDir, scryptN, scryptP)
	account := accounts.Account{Address: dAddr}
	ks.Unlock(account, testAccountPassword)
	gasPrice := big.NewInt(0)
	stakePayloadMaker := func() (staking.Directive, interface{}) {
		p := &bls.PublicKey{}
		p.DeserializeHexStr(testBLSPubKey)
		pub := shard.BlsPublicKey{}
		pub.FromLibBLSPublicKey(p)
		return staking.DirectiveCreateValidator, staking.CreateValidator{
			Description: &staking.Description{
				Name:            "SuperHero",
				Identity:        "YouWouldNotKnow",
				Website:         "Secret Website",
				SecurityContact: "Mr.DoubleZeroSeven",
				Details:         "blah blah blah",
			},
			CommissionRates: staking.CommissionRates{
				Rate:          numeric.NewDec(100),
				MaxRate:       numeric.NewDec(150),
				MaxChangeRate: numeric.NewDec(5),
			},
			MinSelfDelegation:  big.NewInt(10),
			MaxTotalDelegation: big.NewInt(3000),
			ValidatorAddress:   common.Address(dAddr),
			SlotPubKeys:        []shard.BlsPublicKey{pub},
			Amount:             big.NewInt(100),
		}
<<<<<<< HEAD
		//		return staking.DirectiveDelegate, staking.Delegate{
		//			common.Address(dAddr),
		//			common.Address(dAddr),
		//			big.NewInt(10),
		//		}
=======
		// return staking.DirectiveDelegate, staking.Delegate{
		// 	common.Address(dAddr),
		// 	common.Address(dAddr),
		// 	big.NewInt(10),
		// }
>>>>>>> 89804215
	}

	stakingTx, err := staking.NewStakingTransaction(2, 100, gasPrice, stakePayloadMaker)
	if err != nil {
		return err
	}
	signed, oops := ks.SignStakingTx(account, stakingTx, localNetChain)
	if oops != nil {
		return oops
	}
	enc, oops1 := rlp.EncodeToBytes(signed)
	if oops1 != nil {
		return oops1
	}
	tx := new(staking.StakingTransaction)
	if err := rlp.DecodeBytes(enc, tx); err != nil {
		return err
	}

	payload, err := tx.RLPEncodeStakeMsg()

	restored, errRestor := staking.RLPDecodeStakeMsg(
		payload, staking.DirectiveCreateValidator,
	)

	fmt.Printf("In Client side: %+v\n", restored)
	fmt.Println(errRestor)

	rlp.DecodeBytes(enc, tx)
	hexSignature := hexutil.Encode(enc)
	param := []interface{}{hexSignature}
	result, reqOops := baseRequest(stakingRPC, "http://localhost:9500", param)
	fmt.Println(string(result))
	return reqOops
}

func versionS() string {
	return fmt.Sprintf(
		"Harmony (C) 2019. %v, version %v-%v (%v %v)",
		path.Base(os.Args[0]), version, commit, builtBy, builtAt,
	)
}

func (s *staker) preRunInit(cmd *cobra.Command, args []string) error {
	// Just in case need to do some kind of setup that needs to propagate downward
	return nil
}

func baseRequest(method, node string, params interface{}) ([]byte, error) {
	requestBody, _ := json.Marshal(map[string]interface{}{
		"jsonrpc": "2.0",
		"id":      strconv.Itoa(queryID),
		"method":  method,
		"params":  params,
	})
	resp, err := http.Post(node, "application/json", bytes.NewBuffer(requestBody))
	fmt.Printf("URL: %s, Request Body: %s\n\n", node, string(requestBody))
	if err != nil {
		return nil, err
	}
	defer resp.Body.Close()
	body, err := ioutil.ReadAll(resp.Body)
	if err != nil {
		return nil, err
	}
	queryID++
	fmt.Printf("URL: %s, Response Body: %s\n\n", node, string(body))
	return body, err
}

func init() {

	rootCmd.AddCommand(&cobra.Command{
		Use:               "staking-iterate",
		Short:             "run through staking process",
		PersistentPreRunE: s.preRunInit,
		RunE:              s.run,
	})

	rootCmd.AddCommand(&cobra.Command{
		Use:   "version",
		Short: "Show version",
		Run: func(cmd *cobra.Command, args []string) {
			fmt.Fprintf(os.Stderr, versionS()+"\n")
			os.Exit(0)
		},
	})
}

var (
	rootCmd = &cobra.Command{
		Use:          "staking-standalone",
		SilenceUsage: true,
		Long:         "testing staking quickly",
		Run: func(cmd *cobra.Command, args []string) {
			cmd.Help()
		},
	}
)<|MERGE_RESOLUTION|>--- conflicted
+++ resolved
@@ -18,11 +18,7 @@
 	"github.com/harmony-one/harmony/accounts"
 	"github.com/harmony-one/harmony/accounts/keystore"
 	common2 "github.com/harmony-one/harmony/internal/common"
-<<<<<<< HEAD
 	numeric "github.com/harmony-one/harmony/numeric"
-=======
-	"github.com/harmony-one/harmony/numeric"
->>>>>>> 89804215
 	"github.com/harmony-one/harmony/shard"
 	staking "github.com/harmony-one/harmony/staking/types"
 	"github.com/spf13/cobra"
@@ -82,19 +78,11 @@
 			SlotPubKeys:        []shard.BlsPublicKey{pub},
 			Amount:             big.NewInt(100),
 		}
-<<<<<<< HEAD
-		//		return staking.DirectiveDelegate, staking.Delegate{
-		//			common.Address(dAddr),
-		//			common.Address(dAddr),
-		//			big.NewInt(10),
-		//		}
-=======
 		// return staking.DirectiveDelegate, staking.Delegate{
 		// 	common.Address(dAddr),
 		// 	common.Address(dAddr),
 		// 	big.NewInt(10),
 		// }
->>>>>>> 89804215
 	}
 
 	stakingTx, err := staking.NewStakingTransaction(2, 100, gasPrice, stakePayloadMaker)
