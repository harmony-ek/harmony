--- conflicted
+++ resolved
@@ -3,15 +3,9 @@
 import (
 	"bytes"
 	"encoding/hex"
-<<<<<<< HEAD
-=======
-	"errors"
 	"strconv"
 	"time"
 
-	"github.com/dedis/kyber"
-	"github.com/dedis/kyber/sign/schnorr"
->>>>>>> 6d825ada
 	"github.com/ethereum/go-ethereum/rlp"
 	protobuf "github.com/golang/protobuf/proto"
 	"github.com/harmony-one/bls/ffi/go/bls"
@@ -22,8 +16,6 @@
 	"github.com/harmony-one/harmony/internal/utils"
 	"github.com/harmony-one/harmony/p2p"
 	"github.com/harmony-one/harmony/p2p/host"
-	"strconv"
-	"time"
 )
 
 const (
@@ -128,15 +120,7 @@
 	message.Signature = nil
 	messageBytes, err := protobuf.Marshal(&message)
 	if err != nil {
-<<<<<<< HEAD
-		consensus.Log.Warn("Failed to marshal the prepare message", "error", err)
-=======
-		utils.GetLogInstance().Warn("Failed to marshal the announce message", "error", err)
-	}
-	if schnorr.Verify(crypto.Ed25519Curve, value.PubKey, messageBytes, signature) != nil {
-		utils.GetLogInstance().Warn("Received message with invalid signature", "validatorKey", consensus.leader.PubKey, "consensus", consensus)
-		return
->>>>>>> 6d825ada
+		utils.GetLogInstance().Warn("Failed to marshal the prepare message", "error", err)
 	}
 	_ = messageBytes
 	_ = signature
@@ -170,21 +154,15 @@
 	}
 
 	if shouldProcess {
-<<<<<<< HEAD
 		var sign bls.Sign
 		err := sign.Deserialize(prepareSig)
 		if err != nil {
-			consensus.Log.Error("Failed to deserialize bls signature", "validatorID", validatorID)
+			utils.GetLogInstance().Error("Failed to deserialize bls signature", "validatorID", validatorID)
 		}
 		// TODO: check bls signature
 		(*prepareSigs)[validatorID] = &sign
-		consensus.Log.Debug("Received new prepare signature", "numReceivedSoFar", len(*prepareSigs), "validatorID", validatorID, "PublicKeys", len(consensus.PublicKeys))
-=======
-		point := crypto.Ed25519Curve.Point()
-		point.UnmarshalBinary(commitment)
-		(*commitments)[validatorID] = point
-		utils.GetLogInstance().Debug("Received new commit message", "num", len(*commitments), "validatorID", validatorID, "PublicKeys", len(consensus.PublicKeys))
->>>>>>> 6d825ada
+		utils.GetLogInstance().Debug("Received new prepare signature", "numReceivedSoFar", len(*prepareSigs), "validatorID", validatorID, "PublicKeys", len(consensus.PublicKeys))
+
 		// Set the bitmap indicate this validate signed.
 		prepareBitmap.SetKey(value.PubKey, true)
 	}
@@ -194,34 +172,9 @@
 		return
 	}
 
-<<<<<<< HEAD
 	targetState := PreparedDone
 	if len((*prepareSigs)) >= ((len(consensus.PublicKeys)*2)/3+1) && consensus.state < targetState {
-		consensus.Log.Debug("Enough commitments received with signatures", "num", len(*prepareSigs), "state", consensus.state)
-=======
-	if len((*commitments)) >= ((len(consensus.PublicKeys)*2)/3+1) && consensus.state < targetState {
-		utils.GetLogInstance().Debug("Enough commitments received with signatures", "num", len(*commitments), "state", consensus.state)
-
-		// Broadcast challenge
-		msgTypeToSend := consensus_proto.MessageType_CHALLENGE // targetState == ChallengeDone
-		if targetState == FinalChallengeDone {
-			msgTypeToSend = consensus_proto.MessageType_FINAL_CHALLENGE
-		}
-
-		msgToSend, challengeScalar, aggCommitment := consensus.constructChallengeMessage(msgTypeToSend)
-		bytes, err := challengeScalar.MarshalBinary()
-		if err != nil {
-			utils.GetLogInstance().Error("Failed to serialize challenge")
-		}
-
-		if msgTypeToSend == consensus_proto.MessageType_CHALLENGE {
-			copy(consensus.challenge[:], bytes)
-			consensus.aggregatedCommitment = aggCommitment
-		} else if msgTypeToSend == consensus_proto.MessageType_FINAL_CHALLENGE {
-			copy(consensus.finalChallenge[:], bytes)
-			consensus.aggregatedFinalCommitment = aggCommitment
-		}
->>>>>>> 6d825ada
+		utils.GetLogInstance().Debug("Enough commitments received with signatures", "num", len(*prepareSigs), "state", consensus.state)
 
 		// Construct prepared message
 		msgToSend, aggSig := consensus.constructPreparedMessage()
@@ -235,30 +188,8 @@
 	}
 }
 
-<<<<<<< HEAD
 // Processes the commit message sent from validators
 func (consensus *Consensus) processCommitMessage(message consensus_proto.Message) {
-=======
-// Leader commit to the message itself before receiving others commits
-func (consensus *Consensus) responseByLeader(challenge kyber.Scalar, firstRound bool) {
-	// Generate leader's own commitment
-	response, err := crypto.Response(crypto.Ed25519Curve, consensus.priKey, consensus.secret[consensus.consensusID], challenge)
-	if err == nil {
-		if firstRound {
-			(*consensus.responses)[consensus.nodeID] = response
-			consensus.bitmap.SetKey(consensus.pubKey, true)
-		} else {
-			(*consensus.finalResponses)[consensus.nodeID] = response
-			consensus.finalBitmap.SetKey(consensus.pubKey, true)
-		}
-	} else {
-		utils.GetLogInstance().Warn("leader failed to generate response", "err", err)
-	}
-}
-
-// Processes the response message sent from validators
-func (consensus *Consensus) processResponseMessage(message consensus_proto.Message, targetState State) {
->>>>>>> 6d825ada
 	consensusID := message.ConsensusId
 	blockHash := message.BlockHash
 	validatorID := message.SenderId
@@ -294,15 +225,7 @@
 	message.Signature = nil
 	messageBytes, err := protobuf.Marshal(&message)
 	if err != nil {
-<<<<<<< HEAD
-		consensus.Log.Warn("Failed to marshal the commit message", "error", err)
-=======
-		utils.GetLogInstance().Warn("Failed to marshal the announce message", "error", err)
-	}
-	if schnorr.Verify(crypto.Ed25519Curve, value.PubKey, messageBytes, signature) != nil {
-		utils.GetLogInstance().Warn("Received message with invalid signature", "validatorKey", consensus.leader.PubKey, "consensus", consensus)
-		return
->>>>>>> 6d825ada
+		utils.GetLogInstance().Warn("Failed to marshal the commit message", "error", err)
 	}
 	_ = messageBytes
 	_ = signature
@@ -327,39 +250,24 @@
 		var sign bls.Sign
 		err := sign.Deserialize(commitSig)
 		if err != nil {
-<<<<<<< HEAD
-			consensus.Log.Error("Failed to deserialize bls signature", "validatorID", validatorID)
-=======
-			utils.GetLogInstance().Warn("leader failed to verify the response", "error", err, "VID", strconv.Itoa(int(validatorID)))
-			shouldProcess = false
-		} else {
-			(*responses)[validatorID] = responseScalar
-			utils.GetLogInstance().Debug("Received new response message", "num", len(*responses), "validatorID", strconv.Itoa(int(validatorID)))
-			// Set the bitmap indicate this validate signed.
-			bitmap.SetKey(value.PubKey, true)
->>>>>>> 6d825ada
+			utils.GetLogInstance().Debug("Failed to deserialize bls signature", "validatorID", validatorID)
 		}
 		// TODO: check bls signature
 		(*commitSigs)[validatorID] = &sign
-		consensus.Log.Debug("Received new commit message", "numReceivedSoFar", len(*commitSigs), "validatorID", strconv.Itoa(int(validatorID)))
+		utils.GetLogInstance().Debug("Received new commit message", "numReceivedSoFar", len(*commitSigs), "validatorID", strconv.Itoa(int(validatorID)))
 		// Set the bitmap indicate this validate signed.
 		commitBitmap.SetKey(value.PubKey, true)
 	}
 
 	if !shouldProcess {
-<<<<<<< HEAD
-		consensus.Log.Debug("Received additional new commit message", "validatorID", strconv.Itoa(int(validatorID)))
-=======
-		utils.GetLogInstance().Debug("Received new response message", "validatorID", strconv.Itoa(int(validatorID)))
->>>>>>> 6d825ada
+		utils.GetLogInstance().Debug("Received additional new commit message", "validatorID", strconv.Itoa(int(validatorID)))
 		return
 	}
 
 	threshold := 2
-<<<<<<< HEAD
 	targetState := CommitDone
 	if len(*commitSigs) >= ((len(consensus.PublicKeys)*threshold)/3+1) && consensus.state != targetState {
-		consensus.Log.Debug("Enough commits received!", "num", len(*commitSigs), "state", consensus.state)
+		utils.GetLogInstance().Info("Enough commits received!", "num", len(*commitSigs), "state", consensus.state)
 
 		// Construct committed message
 		msgToSend, aggSig := consensus.constructCommittedMessage()
@@ -374,86 +282,7 @@
 		var blockObj types.Block
 		err = rlp.DecodeBytes(consensus.block, &blockObj)
 		if err != nil {
-			consensus.Log.Debug("failed to construct the new block after consensus")
-=======
-	if targetState == Finished {
-		threshold = 1
-	}
-	if len(*responses) >= ((len(consensus.PublicKeys)*threshold)/3+1) && consensus.state != targetState {
-		if len(*responses) >= ((len(consensus.PublicKeys)*threshold)/3+1) && consensus.state != targetState {
-			utils.GetLogInstance().Debug("Enough responses received with signatures", "num", len(*responses), "state", consensus.state)
-			// Aggregate responses
-			responseScalars := []kyber.Scalar{}
-			for _, val := range *responses {
-				responseScalars = append(responseScalars, val)
-			}
-
-			aggregatedResponse, err := crypto.AggregateResponses(crypto.Ed25519Curve, responseScalars)
-			if err != nil {
-				utils.GetLogInstance().Error("Failed to aggregate responses")
-				return
-			}
-			aggregatedCommitment := consensus.aggregatedCommitment
-			if targetState == Finished {
-				aggregatedCommitment = consensus.aggregatedFinalCommitment
-			}
-
-			collectiveSigAndBitmap, err := crypto.Sign(crypto.Ed25519Curve, aggregatedCommitment, aggregatedResponse, bitmap)
-
-			if err != nil {
-				utils.GetLogInstance().Error("Failed to create collective signature")
-				return
-			}
-			utils.GetLogInstance().Info("CollectiveSig and Bitmap created.", "size", len(collectiveSigAndBitmap))
-
-			collectiveSig := [64]byte{}
-			copy(collectiveSig[:], collectiveSigAndBitmap[:64])
-			bitmap := collectiveSigAndBitmap[64:]
-
-			// Set state to CollectiveSigDone or Finished
-			consensus.state = targetState
-
-			if consensus.state != Finished {
-				// Start the second round of Cosi
-				msgToSend := consensus.constructCollectiveSigMessage(collectiveSig, bitmap)
-
-				host.BroadcastMessageFromLeader(consensus.host, consensus.GetValidatorPeers(), msgToSend, consensus.OfflinePeers)
-				consensus.commitByLeader(false)
-			} else {
-				var blockObj types.Block
-				err = rlp.DecodeBytes(consensus.block, &blockObj)
-				if err != nil {
-					utils.GetLogInstance().Debug("failed to construct the new block after consensus")
-				}
-
-				// Sign the block
-				copy(blockObj.Header().Signature[:], collectiveSig[:])
-				copy(blockObj.Header().Bitmap[:], bitmap)
-				consensus.OnConsensusDone(&blockObj)
-
-				select {
-				case consensus.VerifiedNewBlock <- &blockObj:
-				default:
-					utils.GetLogInstance().Info("[SYNC] consensus verified block send to chan failed", "blockHash", blockObj.Hash())
-				}
-
-				consensus.reportMetrics(blockObj)
-
-				// Dump new block into level db.
-				explorer.GetStorageInstance(consensus.leader.IP, consensus.leader.Port, true).Dump(&blockObj, consensus.consensusID)
-
-				// Reset state to Finished, and clear other data.
-				consensus.ResetState()
-				consensus.consensusID++
-
-				utils.GetLogInstance().Debug("HOORAY!!! CONSENSUS REACHED!!!", "consensusID", consensus.consensusID, "numOfSignatures", len(*responses))
-
-				// TODO: remove this temporary delay
-				time.Sleep(500 * time.Millisecond)
-				// Send signal to Node so the new block can be added and new round of consensus can be triggered
-				consensus.ReadySignal <- struct{}{}
-			}
->>>>>>> 6d825ada
+			utils.GetLogInstance().Debug("failed to construct the new block after consensus")
 		}
 
 		// Sign the block
@@ -465,7 +294,7 @@
 		select {
 		case consensus.VerifiedNewBlock <- &blockObj:
 		default:
-			consensus.Log.Info("[SYNC] consensus verified block send to chan failed", "blockHash", blockObj.Hash())
+			utils.GetLogInstance().Info("[SYNC] consensus verified block send to chan failed", "blockHash", blockObj.Hash())
 		}
 
 		consensus.reportMetrics(blockObj)
@@ -477,7 +306,7 @@
 		consensus.ResetState()
 		consensus.consensusID++
 
-		consensus.Log.Debug("HOORAY!!! CONSENSUS REACHED!!!", "consensusID", consensus.consensusID, "numOfSignatures", len(*commitSigs))
+		utils.GetLogInstance().Debug("HOORAY!!! CONSENSUS REACHED!!!", "consensusID", consensus.consensusID, "numOfSignatures", len(*commitSigs))
 
 		// TODO: remove this temporary delay
 		time.Sleep(500 * time.Millisecond)
