--- conflicted
+++ resolved
@@ -39,11 +39,8 @@
 		log.Print(err)
 	}
 
-<<<<<<< HEAD
-	consensus.Logf("Received and processing message: %s\n", msgType)
-=======
+
 	log.Printf("[Leader-%d] Received and processing message: %s\n", consensus.ShardId, msgType)
->>>>>>> 2844d1d5
 	switch msgType {
 	case ANNOUNCE:
 		consensus.Logf("Unexpected message type: %s", msgType)
@@ -301,11 +298,9 @@
 			// Set state to FINISHED
 			consensus.state = FINISHED
 			// TODO: do followups on the consensus
-<<<<<<< HEAD
-			consensus.Logf("HOORAY!!! CONSENSUS REACHED AMONG %d NODES!!!\n", len(consensus.validators))
-=======
+
 			log.Printf("[Shard %d] HOORAY!!! CONSENSUS REACHED AMONG %d NODES WITH CONSENSUS ID %d!!!\n", consensus.ShardId, len(consensus.validators), consensus.consensusId)
->>>>>>> 2844d1d5
+
 			consensus.ResetState()
 			consensus.consensusId++
 			consensus.ReadySignal <- 1
