--- conflicted
+++ resolved
@@ -472,12 +472,9 @@
 	if err = db.Put(lastCommitsKey, data); err != nil {
 		return ctxerror.New("cannot write last commits").WithCause(err)
 	}
-<<<<<<< HEAD
-=======
 	utils.Logger().Info().
 		Int("numShards", len(data)).
 		Msg("wrote last commits")
->>>>>>> 94e5aef8
 	return nil
 }
 
